Revision history for Perl module Data::MuForm

<<<<<<< HEAD
0.05 2018-07-02
 -  Typo in text field
=======
0.04 TBD
 - Fixed typo in minlength constraint
 - Changed the method 'sorted_fields' to check wantarray so as to be more
   compatible with existing code, but document the preferred approach is
   to use 'all_sorted_fields'.
>>>>>>> fc96093e

0.04 2017-02-05
 - allow $option->{attributes}
 - add Data::MuForm::Manual::Hooks
 - Renderer::Base doc cleanup; change default of 'render_element_errors'
 - add is_html5 processing. rename html5_type_attr to html5_input_type
 - handle form tag attributes
 - construct lexicon file path

0.03 2017-01-31
 - fix some prereq issues

0.02 2017-01-29
 - Remove 'default_' from some renderer attributes
 - pod tweaks
 - add some prereqs

0.01 2017-01-29

 - Initial release
<|MERGE_RESOLUTION|>--- conflicted
+++ resolved
@@ -1,15 +1,13 @@
 Revision history for Perl module Data::MuForm
 
-<<<<<<< HEAD
 0.05 2018-07-02
  -  Typo in text field
-=======
+ 
 0.04 TBD
  - Fixed typo in minlength constraint
  - Changed the method 'sorted_fields' to check wantarray so as to be more
    compatible with existing code, but document the preferred approach is
    to use 'all_sorted_fields'.
->>>>>>> fc96093e
 
 0.04 2017-02-05
  - allow $option->{attributes}
